--- conflicted
+++ resolved
@@ -44,22 +44,19 @@
 
     # Load data
     print(f"Loading {num_english_samples} English and {num_danish_samples} Danish samples...")
-<<<<<<< HEAD
-=======
-
->>>>>>> ce93b2da
     df = get_merged_dataset(
         english_data_amount=num_english_samples,
         danish_data_amount=num_danish_samples,
     )
 
+    df = get_merged_dataset(
+        english_data_amount=num_english_samples,
+        danish_data_amount=num_danish_samples,
+    )
+
     # df = pd.read_csv("data/english_fineweb_merged_data.csv") 
     # df = df.sample(100, random_state=42)  # For testing, use a smaller sample
-<<<<<<< HEAD
     print(f"Loaded dataset with {len(df)} samples.")
-=======
-    # print(f"Loaded dataset with {len(df)} samples.")
->>>>>>> ce93b2da
 
     # Convert to Hugging Face dataset
     dataset = Dataset.from_pandas(df[["text", "int_score"]])
